/* This Source Code Form is subject to the terms of the Mozilla Public
 * License, v. 2.0. If a copy of the MPL was not distributed with this
 * file, You can obtain one at http://mozilla.org/MPL/2.0/. */

use dom::bindings::codegen::PrototypeList;
use dom::bindings::codegen::PrototypeList::MAX_PROTO_CHAIN_LENGTH;
use dom::bindings::node;
use dom::node::{AbstractNode, ScriptView};
use script_task::page_from_context;

use std::libc::c_uint;
use std::cast;
use std::cell::Cell;
use std::hashmap::HashMap;
use std::libc;
use std::ptr;
use std::ptr::{null, to_unsafe_ptr};
use std::str;
use std::unstable::intrinsics;
use js::glue::*;
use js::glue::{DefineFunctionWithReserved, GetObjectJSClass, RUST_OBJECT_TO_JSVAL};
use js::glue::{js_IsObjectProxyClass, js_IsFunctionProxyClass, IsProxyHandlerFamily};
use js::jsapi::{JS_AlreadyHasOwnProperty, JS_NewObject, JS_NewFunction, JS_GetGlobalObject};
use js::jsapi::{JS_DefineProperties, JS_WrapValue, JS_ForwardGetPropertyTo};
use js::jsapi::{JS_EncodeString, JS_free, JS_GetStringCharsAndLength};
use js::jsapi::{JS_GetClass, JS_LinkConstructorAndPrototype};
use js::jsapi::{JS_GetFunctionPrototype, JS_InternString, JS_GetFunctionObject};
use js::jsapi::{JS_HasPropertyById, JS_GetPrototype, JS_GetGlobalForObject};
use js::jsapi::{JS_NewStringCopyN, JS_DefineFunctions, JS_DefineProperty};
use js::jsapi::{JS_ValueToString, JS_GetReservedSlot, JS_SetReservedSlot};
use js::jsapi::{JSContext, JSObject, JSBool, jsid, JSClass, JSNative};
use js::jsapi::{JSFunctionSpec, JSPropertySpec, JSVal, JSPropertyDescriptor};
use js::jsapi::{JSFreeOp, JSTracer};
use js::jsapi::{JSPropertyOp, JSStrictPropertyOp, JSEnumerateOp, JSResolveOp, JSConvertOp};
use js::jsfriendapi::bindgen::JS_NewObjectWithUniqueType;
use js::rust::Compartment;
use js::{JSPROP_ENUMERATE, JSVAL_NULL};
use js::{JSPROP_PERMANENT, JSID_VOID, JSPROP_NATIVE_ACCESSORS, JSPROP_GETTER};
use js::{JSPROP_SETTER, JSVAL_VOID, JSVAL_TRUE, JSVAL_FALSE};
use js::{JS_THIS_OBJECT, JSFUN_CONSTRUCTOR, JS_CALLEE, JSPROP_READONLY};
use js;

static TOSTRING_CLASS_RESERVED_SLOT: libc::size_t = 0;
static TOSTRING_NAME_RESERVED_SLOT: libc::size_t = 1;

struct GlobalStaticData {
    proxy_handlers: HashMap<uint, *libc::c_void>,
    attribute_ids: HashMap<uint, ~[jsid]>,
    method_ids: HashMap<uint, ~[jsid]>,
    constant_ids: HashMap<uint, ~[jsid]>
}

pub fn GlobalStaticData() -> GlobalStaticData {
    GlobalStaticData {
        proxy_handlers: HashMap::new(),
        attribute_ids: HashMap::new(),
        method_ids: HashMap::new(),
        constant_ids: HashMap::new()
    }
}

extern fn InterfaceObjectToString(cx: *JSContext, _argc: c_uint, vp: *mut JSVal) -> JSBool {
  unsafe {
    let callee = RUST_JSVAL_TO_OBJECT(*JS_CALLEE(cx, cast::transmute(&vp)));
    let obj = JS_THIS_OBJECT(cx, cast::transmute(&vp));
    if obj.is_null() {
        //XXXjdm figure out JSMSG madness
        /*JS_ReportErrorNumber(cx, js_GetErrorMessage, NULL, JSMSG_CANT_CONVERT_TO,
                             "null", "object");*/
        return 0;
    }

    let v = GetFunctionNativeReserved(callee, TOSTRING_CLASS_RESERVED_SLOT);
    let clasp: *JSClass = cast::transmute(RUST_JSVAL_TO_PRIVATE(*v));

    let v = GetFunctionNativeReserved(callee, TOSTRING_NAME_RESERVED_SLOT);

    if GetObjectJSClass(obj) != clasp {
      /*let jsname: *JSString = RUST_JSVAL_TO_STRING(*v);
      let length = 0;
      let name = JS_GetInternedStringCharsAndLength(jsname, &length);*/
        //XXXjdm figure out JSMSG madness
        /*JS_ReportErrorNumber(cx, js_GetErrorMessage, NULL, JSMSG_INCOMPATIBLE_PROTO,
                             NS_ConvertUTF16toUTF8(name).get(), "toString",
                             "object");*/
        return 0;
    }

    let name = jsval_to_str(cx, *v).unwrap();
    let retval = str(~"function " + name + "() {\n    [native code]\n}");
    *vp = domstring_to_jsval(cx, &retval);
    return 1;
  }
}

#[deriving(Clone)]
pub enum DOMString {
    str(~str),
    null_string
}

impl DOMString {
    pub fn to_str(&self) -> ~str {
        match *self {
          str(ref s) => s.clone(),
          null_string => ~""
        }
    }

    pub fn get_ref<'a>(&'a self) -> &'a str {
        match *self {
            str(ref s) => s.as_slice(),
            null_string => &'a "",
        }
    }
}

pub struct rust_box<T> {
    rc: uint,
    td: *intrinsics::TyDesc,
    next: *(),
    prev: *(),
    payload: T
}

fn is_dom_class(clasp: *JSClass) -> bool {
    unsafe {
        ((*clasp).flags & js::JSCLASS_IS_DOMJSCLASS) != 0
    }
}

#[fixed_stack_segment]
pub fn is_dom_proxy(obj: *JSObject) -> bool {
    unsafe {
        (js_IsObjectProxyClass(obj) || js_IsFunctionProxyClass(obj)) &&
            IsProxyHandlerFamily(obj)
    }
}

#[fixed_stack_segment]
pub unsafe fn unwrap<T>(obj: *JSObject) -> T {
    let clasp = JS_GetClass(obj);
    let slot = if is_dom_class(clasp) {
        DOM_OBJECT_SLOT
    } else {
        assert!(is_dom_proxy(obj));
        DOM_PROXY_OBJECT_SLOT
    } as u32;
    let val = JS_GetReservedSlot(obj, slot);
    cast::transmute(RUST_JSVAL_TO_PRIVATE(val))
}

#[fixed_stack_segment]
pub unsafe fn get_dom_class(obj: *JSObject) -> Result<DOMClass, ()> {
    let clasp = JS_GetClass(obj);
    if is_dom_class(clasp) {
        debug!("plain old dom object");
        let domjsclass: *DOMJSClass = cast::transmute(clasp);
        return Ok((*domjsclass).dom_class);
    }
    if is_dom_proxy(obj) {
        debug!("proxy dom object");
        let dom_class: *DOMClass = cast::transmute(GetProxyHandlerExtra(obj));
        return Ok(*dom_class);
    }
    debug!("not a dom object");
    return Err(());
}

pub fn unwrap_object<T>(obj: *JSObject, proto_id: PrototypeList::id::ID, proto_depth: uint) -> Result<T, ()> {
    unsafe {
        do get_dom_class(obj).chain |dom_class| {
            if dom_class.interface_chain[proto_depth] == proto_id {
                debug!("good prototype");
                Ok(unwrap(obj))
            } else {
                debug!("bad prototype");
                Err(())
            }
        }
    }
}

#[fixed_stack_segment]
pub fn unwrap_value<T>(val: *JSVal, proto_id: PrototypeList::id::ID, proto_depth: uint) -> Result<T, ()> {
    unsafe {
        let obj = RUST_JSVAL_TO_OBJECT(*val);
        unwrap_object(obj, proto_id, proto_depth)
    }
}

pub unsafe fn squirrel_away<T>(x: @mut T) -> *rust_box<T> {
    let y: *rust_box<T> = cast::transmute(x);
    cast::forget(x);
    y
}

//XXX very incomplete
#[fixed_stack_segment]
pub fn jsval_to_str(cx: *JSContext, v: JSVal) -> Result<~str, ()> {
    unsafe {
        let jsstr;
        if RUST_JSVAL_IS_STRING(v) == 1 {
            jsstr = RUST_JSVAL_TO_STRING(v)
        } else {
            jsstr = JS_ValueToString(cx, v);
            if jsstr.is_null() {
                return Err(());
            }
        }

        let strbuf = JS_EncodeString(cx, jsstr);
        let buf = str::raw::from_c_str(strbuf);
        JS_free(cx, strbuf as *libc::c_void);
        Ok(buf)
    }
}

#[fixed_stack_segment]
pub unsafe fn domstring_to_jsval(cx: *JSContext, string: &DOMString) -> JSVal {
    match string {
      &null_string => {
        JSVAL_NULL
      }
      &str(ref s) => {
        do s.as_imm_buf |buf, len| {
            let cbuf = cast::transmute(buf);
            RUST_STRING_TO_JSVAL(JS_NewStringCopyN(cx, cbuf, len as libc::size_t))
        }
      }
    }
}

pub fn get_compartment(cx: *JSContext) -> @mut Compartment {
    unsafe {
        let page = page_from_context(cx);
        let compartment = (*page).js_info.get_ref().js_compartment;
        assert!(cx == compartment.cx.ptr);
        compartment
    }
}

extern fn has_instance(_cx: *JSContext, obj: **JSObject, v: *JSVal, bp: *mut JSBool) -> JSBool {
    //XXXjdm this is totally broken for non-object values
    unsafe {
        let mut o = RUST_JSVAL_TO_OBJECT(*v);
        let obj = *obj;
        *bp = 0;
        while o.is_not_null() {
            if o == obj {
                *bp = 1;
                break;
            }
            o = JS_GetPrototype(o);
        }
        return 1;
    }
}

<<<<<<< HEAD
pub fn prototype_jsclass(name: ~str) -> @fn(compartment: @mut Compartment) -> JSClass {
    let name = Cell::new(name);
    let f: @fn(@mut Compartment) -> JSClass = |compartment: @mut Compartment| {
        let name = name.take();
        #[fixed_stack_segment]
        fn just_effin_do_it(name: ~str, compartment: @mut Compartment) -> JSClass {
            unsafe {
                JSClass {
                    name: compartment.add_name(name.to_owned()),
                    flags: 0,
                    addProperty: GetJSClassHookStubPointer(PROPERTY_STUB) as JSPropertyOp,
                    delProperty: GetJSClassHookStubPointer(PROPERTY_STUB) as JSPropertyOp,
                    getProperty: GetJSClassHookStubPointer(PROPERTY_STUB) as JSPropertyOp,
                    setProperty: GetJSClassHookStubPointer(STRICT_PROPERTY_STUB) as JSStrictPropertyOp,
                    enumerate: GetJSClassHookStubPointer(ENUMERATE_STUB) as JSEnumerateOp,
                    resolve: GetJSClassHookStubPointer(RESOLVE_STUB) as JSResolveOp,
                    convert: GetJSClassHookStubPointer(CONVERT_STUB) as JSConvertOp,
                    finalize: None,
                    checkAccess: None,
                    call: None,
                    hasInstance: Some(has_instance),
                    construct: None,
                    trace: None,
                    reserved: (null(), null(), null(), null(), null(),  // 05
                               null(), null(), null(), null(), null(),  // 10
                               null(), null(), null(), null(), null(),  // 15
                               null(), null(), null(), null(), null(),  // 20
                               null(), null(), null(), null(), null(),  // 25
                               null(), null(), null(), null(), null(),  // 30
                               null(), null(), null(), null(), null(),  // 35
                               null(), null(), null(), null(), null())  // 40
                }
            }
        }

        just_effin_do_it(name, compartment)
    };
    return f;
}

pub fn instance_jsclass(name: ~str, finalize: extern "C" fn(*JSFreeOp, *JSObject),
                        trace: extern "C" fn(*mut JSTracer, *JSObject))
                     -> @fn(compartment: @mut Compartment) -> JSClass {
    let name = Cell::new(name);
    let f: @fn(@mut Compartment) -> JSClass = |compartment: @mut Compartment| {
        let name = name.take();
        #[fixed_stack_segment]
        fn just_effin_do_it(name: ~str, finalize: extern "C" fn(*JSFreeOp, *JSObject),
                            trace: extern "C" fn(*mut JSTracer, *JSObject),
                            compartment: @mut Compartment) -> JSClass {
            unsafe {
                JSClass {
                    name: compartment.add_name(name.to_owned()),
                    flags: JSCLASS_HAS_RESERVED_SLOTS(1) | js::JSCLASS_IS_DOMJSCLASS,
                    addProperty: GetJSClassHookStubPointer(PROPERTY_STUB) as JSPropertyOp,
                    delProperty: GetJSClassHookStubPointer(PROPERTY_STUB) as JSPropertyOp,
                    getProperty: GetJSClassHookStubPointer(PROPERTY_STUB) as JSPropertyOp,
                    setProperty: GetJSClassHookStubPointer(STRICT_PROPERTY_STUB) as JSStrictPropertyOp,
                    enumerate: GetJSClassHookStubPointer(ENUMERATE_STUB) as JSEnumerateOp,
                    resolve: GetJSClassHookStubPointer(RESOLVE_STUB) as JSResolveOp,
                    convert: GetJSClassHookStubPointer(CONVERT_STUB) as JSConvertOp,
                    finalize: Some(finalize),
                    checkAccess: None,
                    call: None,
                    hasInstance: Some(has_instance),
                    construct: None,
                    trace: Some(trace),
                    reserved: (null(), null(), null(), null(), null(),  // 05
                               null(), null(), null(), null(), null(),  // 10
                               null(), null(), null(), null(), null(),  // 15
                               null(), null(), null(), null(), null(),  // 20
                               null(), null(), null(), null(), null(),  // 25
                               null(), null(), null(), null(), null(),  // 30
                               null(), null(), null(), null(), null(),  // 35
                               null(), null(), null(), null(), null())  // 40
                }
            }
        }

        just_effin_do_it(name, finalize, trace, compartment)
    };
    return f;
}

#[fixed_stack_segment]
pub fn define_empty_prototype(name: ~str, proto: Option<~str>, compartment: @mut Compartment)
    -> js::rust::jsobj {
    compartment.register_class(prototype_jsclass(name.to_owned()));

    //TODO error checking
    let obj = (
        match proto {
            Some(s) => compartment.new_object_with_proto(name.to_owned(),
                                                         s, 
                                                         compartment.global_obj.ptr),
            None => compartment.new_object(name.to_owned(), null(), compartment.global_obj.ptr)
        }).unwrap();

    unsafe {
        compartment.define_property(name.to_owned(), RUST_OBJECT_TO_JSVAL(obj.ptr),
                                    GetJSClassHookStubPointer(PROPERTY_STUB) as JSPropertyOp,
                                    GetJSClassHookStubPointer(STRICT_PROPERTY_STUB) as JSStrictPropertyOp,
                                    JSPROP_ENUMERATE);
        compartment.stash_global_proto(name, obj);
        return obj;
    }
}

=======
>>>>>>> f89cbef1
// We use slot 0 for holding the raw object.  This is safe for both
// globals and non-globals.
pub static DOM_OBJECT_SLOT: uint = 0;
static DOM_PROXY_OBJECT_SLOT: uint = js::JSSLOT_PROXY_PRIVATE as uint;

// NOTE: This is baked into the Ion JIT as 0 in codegen for LGetDOMProperty and
// LSetDOMProperty. Those constants need to be changed accordingly if this value
// changes.
static DOM_PROTO_INSTANCE_CLASS_SLOT: u32 = 0;

// All DOM globals must have a slot at DOM_PROTOTYPE_SLOT.
pub static DOM_PROTOTYPE_SLOT: u32 = js::JSCLASS_GLOBAL_SLOT_COUNT;

// NOTE: This is baked into the Ion JIT as 0 in codegen for LGetDOMProperty and
// LSetDOMProperty. Those constants need to be changed accordingly if this value
// changes.
static JSCLASS_DOM_GLOBAL: u32 = js::JSCLASS_USERBIT1;

pub struct NativeProperties {
    staticMethods: *JSFunctionSpec,
    staticMethodIds: *jsid,
    staticMethodsSpecs: *JSFunctionSpec,
    staticAttributes: *JSPropertySpec,
    staticAttributeIds: *jsid,
    staticAttributeSpecs: *JSPropertySpec,
    methods: *JSFunctionSpec,
    methodIds: *jsid,
    methodsSpecs: *JSFunctionSpec,
    attributes: *JSPropertySpec,
    attributeIds: *jsid,
    attributeSpecs: *JSPropertySpec,
    unforgeableAttributes: *JSPropertySpec,
    unforgeableAttributeIds: *jsid,
    unforgeableAttributeSpecs: *JSPropertySpec,
    constants: *ConstantSpec,
    constantIds: *jsid,
    constantSpecs: *ConstantSpec
}

pub struct NativePropertyHooks {
    resolve_own_property: *u8,
    resolve_property: extern "C" fn(*JSContext, *JSObject, jsid, bool, *mut JSPropertyDescriptor) -> bool,
    enumerate_own_properties: *u8,
    enumerate_properties: *u8,
    proto_hooks: *NativePropertyHooks
}

pub struct JSNativeHolder {
    native: js::jsapi::JSNative,
    propertyHooks: *NativePropertyHooks
}

#[deriving(Clone)]
pub enum ConstantVal {
    IntVal(i32),
    UintVal(u32),
    DoubleVal(f64),
    BoolVal(bool),
    NullVal,
    VoidVal
}

#[deriving(Clone)]
pub struct ConstantSpec {
    name: *libc::c_char,
    value: ConstantVal
}

pub struct DOMClass {
    // A list of interfaces that this object implements, in order of decreasing
    // derivedness.
    interface_chain: [PrototypeList::id::ID, ..MAX_PROTO_CHAIN_LENGTH],

    unused: bool, // DOMObjectIsISupports (always false)
    native_hooks: *NativePropertyHooks
}

pub struct DOMJSClass {
    base: JSClass,
    dom_class: DOMClass
}

#[fixed_stack_segment]
pub fn GetProtoOrIfaceArray(global: *JSObject) -> **JSObject {
    unsafe {
        /*assert ((*JS_GetClass(global)).flags & JSCLASS_DOM_GLOBAL) != 0;*/
        cast::transmute(RUST_JSVAL_TO_PRIVATE(JS_GetReservedSlot(global, DOM_PROTOTYPE_SLOT)))
    }
}

#[fixed_stack_segment]
pub fn CreateInterfaceObjects2(cx: *JSContext, global: *JSObject, receiver: *JSObject,
                               protoProto: *JSObject, protoClass: *JSClass,
                               constructorClass: *JSClass, constructor: Option<JSNative>,
                               ctorNargs: u32,
                               domClass: *DOMClass,
                               methods: *JSFunctionSpec,
                               properties: *JSPropertySpec,
                               constants: *ConstantSpec,
                               staticMethods: *JSFunctionSpec,
                               name: &str) -> *JSObject {
    let mut proto = ptr::null();
    if protoClass.is_not_null() {
        proto = CreateInterfacePrototypeObject(cx, global, protoProto,
                                               protoClass, methods,
                                               properties, constants);
        if proto.is_null() {
            return ptr::null();
        }

        unsafe {
            JS_SetReservedSlot(proto, DOM_PROTO_INSTANCE_CLASS_SLOT,
                               RUST_PRIVATE_TO_JSVAL(domClass as *libc::c_void));
        }
    }

    let mut interface = ptr::null();
    if constructorClass.is_not_null() || constructor.is_some() {
        interface = do name.to_c_str().with_ref |s| {
            CreateInterfaceObject(cx, global, receiver, constructorClass,
                                  constructor, ctorNargs, proto,
                                  staticMethods, constants, s)
        };
        if interface.is_null() {
            return ptr::null();
        }
    }

    if protoClass.is_not_null() {
        proto
    } else {
        interface
    }
}

#[fixed_stack_segment]
fn CreateInterfaceObject(cx: *JSContext, global: *JSObject, receiver: *JSObject,
                         constructorClass: *JSClass, constructorNative: Option<JSNative>,
                         ctorNargs: u32, proto: *JSObject,
                         staticMethods: *JSFunctionSpec,
                         constants: *ConstantSpec,
                         name: *libc::c_char) -> *JSObject {
    unsafe {
        let constructor = if constructorClass.is_not_null() {
            let functionProto = JS_GetFunctionPrototype(cx, global);
            if functionProto.is_null() {
                ptr::null()
            } else {
                JS_NewObject(cx, constructorClass, functionProto, global)
            }
        } else {
            let fun = JS_NewFunction(cx, constructorNative, ctorNargs,
                                     JSFUN_CONSTRUCTOR, global, name);
            if fun.is_null() {
                ptr::null()
            } else {
                JS_GetFunctionObject(fun)
            }
        };

        if constructor.is_null() {
            return ptr::null();
        }

        if staticMethods.is_not_null() &&
            !DefineMethods(cx, constructor, staticMethods) {
            return ptr::null();
        }

        if constructorClass.is_not_null() {
            let toString = do "toString".to_c_str().with_ref |s| {
                DefineFunctionWithReserved(cx, constructor, s,
                                           InterfaceObjectToString,
                                           0, 0)
            };
            if toString.is_null() {
                return ptr::null();
            }

            let toStringObj = JS_GetFunctionObject(toString);
            SetFunctionNativeReserved(toStringObj, TOSTRING_CLASS_RESERVED_SLOT,
                                      &RUST_PRIVATE_TO_JSVAL(constructorClass as *libc::c_void));
            let s = JS_InternString(cx, name);
            if s.is_null() {
                return ptr::null();
            }
            SetFunctionNativeReserved(toStringObj, TOSTRING_NAME_RESERVED_SLOT,
                                      &RUST_STRING_TO_JSVAL(s));
        }

        if constants.is_not_null() &&
            !DefineConstants(cx, constructor, constants) {
            return ptr::null();
        }

        if proto.is_not_null() && JS_LinkConstructorAndPrototype(cx, constructor, proto) == 0 {
            return ptr::null();
        }

        let alreadyDefined = 0;
        if JS_AlreadyHasOwnProperty(cx, receiver, name, &alreadyDefined) == 0 {
            return ptr::null();
        }

        if alreadyDefined == 0 &&
            JS_DefineProperty(cx, receiver, name, RUST_OBJECT_TO_JSVAL(constructor),
                              None, None, 0) == 0 {
            return ptr::null();
        }

        return constructor;
    }
}

#[fixed_stack_segment]
fn DefineConstants(cx: *JSContext, obj: *JSObject, constants: *ConstantSpec) -> bool {
    let mut i = 0;
    loop {
        unsafe {
            let spec = *constants.offset(i);
            if spec.name.is_null() {
                return true;
            }
            let jsval = match spec.value {
                NullVal => JSVAL_NULL,
                IntVal(i) => RUST_INT_TO_JSVAL(i),
                UintVal(u) => RUST_UINT_TO_JSVAL(u),
                DoubleVal(d) => RUST_DOUBLE_TO_JSVAL(d),
                BoolVal(b) if b => JSVAL_TRUE,
                BoolVal(_) => JSVAL_FALSE,
                VoidVal => JSVAL_VOID
            };
            if JS_DefineProperty(cx, obj, spec.name,
                                 jsval, None,
                                 None,
                                 JSPROP_ENUMERATE | JSPROP_READONLY |
                                 JSPROP_PERMANENT) == 0 {
                return false;
            }
        }
        i += 1;
    }
}

#[fixed_stack_segment]
fn DefineMethods(cx: *JSContext, obj: *JSObject, methods: *JSFunctionSpec) -> bool {
    unsafe {
        JS_DefineFunctions(cx, obj, methods) != 0
    }
}

#[fixed_stack_segment]
fn DefineProperties(cx: *JSContext, obj: *JSObject, properties: *JSPropertySpec) -> bool {
    unsafe {
        JS_DefineProperties(cx, obj, properties) != 0
    }
}

#[fixed_stack_segment]
fn CreateInterfacePrototypeObject(cx: *JSContext, global: *JSObject,
                                  parentProto: *JSObject, protoClass: *JSClass,
                                  methods: *JSFunctionSpec,
                                  properties: *JSPropertySpec,
                                  constants: *ConstantSpec) -> *JSObject {
    unsafe {
        let ourProto = JS_NewObjectWithUniqueType(cx, protoClass, parentProto, global);
        if ourProto.is_null() {
            return ptr::null();
        }

        if methods.is_not_null() && !DefineMethods(cx, ourProto, methods) {
            return ptr::null();
        }

        if properties.is_not_null() && !DefineProperties(cx, ourProto, properties) {
            return ptr::null();
        }

        if constants.is_not_null() && !DefineConstants(cx, ourProto, constants) {
            return ptr::null();
        }

        return ourProto;
    }
}

pub extern fn ThrowingConstructor(_cx: *JSContext, _argc: c_uint, _vp: *mut JSVal) -> JSBool {
    //XXX should trigger exception here
    return 0;
}

#[fixed_stack_segment]
pub fn initialize_global(global: *JSObject) {
    let protoArray = @mut ([0 as *JSObject, ..PrototypeList::id::_ID_Count as uint]);
    unsafe {
        //XXXjdm we should be storing the box pointer instead of the inner
        let box = squirrel_away(protoArray);
        let inner = ptr::to_unsafe_ptr(&(*box).payload);
        JS_SetReservedSlot(global,
                           DOM_PROTOTYPE_SLOT,
                           RUST_PRIVATE_TO_JSVAL(inner as *libc::c_void));
    }
}

pub trait CacheableWrapper {
    fn get_wrappercache(&mut self) -> &mut WrapperCache;
    fn wrap_object_shared(@mut self, cx: *JSContext, scope: *JSObject) -> *JSObject;
}

pub struct WrapperCache {
    wrapper: *JSObject
}

impl WrapperCache {
    pub fn get_wrapper(&self) -> *JSObject {
        unsafe { cast::transmute(self.wrapper) }
    }

    pub fn set_wrapper(&mut self, wrapper: *JSObject) {
        self.wrapper = wrapper;
    }

    pub fn get_rootable(&self) -> **JSObject {
        return to_unsafe_ptr(&self.wrapper);
    }

    pub fn new() -> WrapperCache {
        WrapperCache {
            wrapper: ptr::null()
        }
    }
}

#[fixed_stack_segment]
pub fn WrapNewBindingObject(cx: *JSContext, scope: *JSObject,
                            value: @mut CacheableWrapper,
                            vp: *mut JSVal) -> bool {
  unsafe {
    let cache = value.get_wrappercache();
    let obj = cache.get_wrapper();
    if obj.is_not_null() /*&& js::GetObjectCompartment(obj) == js::GetObjectCompartment(scope)*/ {
        *vp = RUST_OBJECT_TO_JSVAL(obj);
        return true;
    }

    let obj = value.wrap_object_shared(cx, scope);
    if obj.is_null() {
        return false;
    }

    //  MOZ_ASSERT(js::IsObjectInContextCompartment(scope, cx));
      cache.set_wrapper(obj);
    *vp = RUST_OBJECT_TO_JSVAL(obj);
    return JS_WrapValue(cx, cast::transmute(vp)) != 0;
  }
}

#[fixed_stack_segment]
pub fn WrapNativeParent(cx: *JSContext, scope: *JSObject, mut p: Option<@mut CacheableWrapper>) -> *JSObject {
    match p {
        Some(ref mut p) => {
            let cache = p.get_wrappercache();
            let wrapper = cache.get_wrapper();
            if wrapper.is_not_null() {
                return wrapper;
            }
            let wrapper = p.wrap_object_shared(cx, scope);
            cache.set_wrapper(wrapper);
            wrapper
        }
        None => unsafe { JS_GetGlobalObject(cx) }
    }
}

pub trait BindingObject {
    fn GetParentObject(&self, cx: *JSContext) -> Option<@mut CacheableWrapper>;
}

#[fixed_stack_segment]
pub fn GetPropertyOnPrototype(cx: *JSContext, proxy: *JSObject, id: jsid, found: *mut bool,
                              vp: *JSVal) -> bool {
    unsafe {
      //let proto = GetObjectProto(proxy);
      let proto = JS_GetPrototype(proxy);
      if proto.is_null() {
          *found = false;
          return true;
      }
      let hasProp = 0;
      if JS_HasPropertyById(cx, proto, id, ptr::to_unsafe_ptr(&hasProp)) == 0 {
          return false;
      }
      *found = hasProp != 0;
      let no_output = vp.is_null();
      if hasProp == 0 || no_output {
          return true;
      }

      JS_ForwardGetPropertyTo(cx, proto, id, proxy, vp) != 0
  }
}

#[fixed_stack_segment]
pub fn GetArrayIndexFromId(_cx: *JSContext, id: jsid) -> Option<u32> {
    unsafe {
        if RUST_JSID_IS_INT(id) != 0 {
            return Some(RUST_JSID_TO_INT(id) as u32);
        }
        return None;
    }
    // if id is length atom, -1, otherwise
    /*return if JSID_IS_ATOM(id) {
        let atom = JSID_TO_ATOM(id);
        //let s = *GetAtomChars(id);
        if s > 'a' && s < 'z' {
            return -1;
        }

        let i = 0;
        let str = AtomToLinearString(JSID_TO_ATOM(id));
        return if StringIsArray(str, &mut i) != 0 { i } else { -1 }
    } else {
        IdToInt32(cx, id);
    }*/
}

#[fixed_stack_segment]
pub fn XrayResolveProperty(cx: *JSContext,
                           wrapper: *JSObject,
                           id: jsid,
                           desc: *mut JSPropertyDescriptor,
                           _methods: Option<~[(JSFunctionSpec, jsid)]>,
                           attributes: Option<~[(JSPropertySpec, jsid)]>,
                           _constants: Option<~[(ConstantSpec, jsid)]>) -> bool
{
  unsafe {
    match attributes {
        Some(attrs) => {
            for &elem in attrs.iter() {
                let (attr, attr_id) = elem;
                if attr_id == JSID_VOID || attr_id != id {
                    loop;
                }

                (*desc).attrs = (attr.flags & !(JSPROP_NATIVE_ACCESSORS as u8)) as u32;
                let global = JS_GetGlobalForObject(cx, wrapper);
                let fun = JS_NewFunction(cx, attr.getter.op, 0, 0, global, ptr::null());
                if fun.is_null() {
                    return false;
                }

                RUST_SET_JITINFO(fun, attr.getter.info);
                let funobj = JS_GetFunctionObject(fun);
                (*desc).getter = Some(funobj as JSPropertyOp);
                (*desc).attrs |= JSPROP_GETTER;
                if attr.setter.op.is_some() {
                    let fun = JS_NewFunction(cx, attr.setter.op, 1, 0, global, ptr::null());
                    if fun.is_null() {
                        return false
                    }

                    RUST_SET_JITINFO(fun, attr.setter.info);
                    let funobj = JS_GetFunctionObject(fun);
                    (*desc).setter = Some(funobj as JSStrictPropertyOp);
                    (*desc).attrs |= JSPROP_SETTER;
                } else {
                    (*desc).setter = None;
                }
            }
        }
        None => ()
    }
    return true;
  }
}

#[fixed_stack_segment]
fn InternJSString(cx: *JSContext, chars: *libc::c_char) -> Option<jsid> {
    unsafe {
        let s = JS_InternString(cx, chars);
        if s.is_not_null() {
            Some(RUST_INTERNED_STRING_TO_JSID(cx, s))
        } else {
            None
        }
    }
}

pub fn InitIds(cx: *JSContext, specs: &[JSPropertySpec], ids: &mut [jsid]) -> bool {
    for (i, spec) in specs.iter().enumerate() {
        if spec.name.is_null() == true {
            return true;
        }
        match InternJSString(cx, spec.name) {
            Some(id) => ids[i] = id,
            None => {
                return false;
            }
        }
    }
    true
}

pub trait DerivedWrapper {
    fn wrap(&mut self, cx: *JSContext, scope: *JSObject, vp: *mut JSVal) -> i32;
    fn wrap_shared(@mut self, cx: *JSContext, scope: *JSObject, vp: *mut JSVal) -> i32;
}

impl DerivedWrapper for AbstractNode<ScriptView> {
    #[fixed_stack_segment]
    fn wrap(&mut self, cx: *JSContext, _scope: *JSObject, vp: *mut JSVal) -> i32 {
        let cache = self.get_wrappercache();
        let wrapper = cache.get_wrapper();
        if wrapper.is_not_null() {
            unsafe { *vp = RUST_OBJECT_TO_JSVAL(wrapper) };
            return 1;
        }
        unsafe { *vp = RUST_OBJECT_TO_JSVAL(node::create(cx, self)) };
        return 1;
    }

    fn wrap_shared(@mut self, _cx: *JSContext, _scope: *JSObject, _vp: *mut JSVal) -> i32 {
        fail!(~"nyi")
    }
}

#[deriving(ToStr)]
pub enum Error {
    FailureUnknown
}

pub type ErrorResult = Result<(), Error>;

pub struct EnumEntry {
    value: &'static str,
    length: uint
}

#[fixed_stack_segment]
pub fn FindEnumStringIndex(cx: *JSContext,
                           v: JSVal,
                           values: &[EnumEntry]) -> Result<uint, ()> {
    unsafe {
        let jsstr = JS_ValueToString(cx, v);
        if jsstr.is_null() {
            return Err(());
        }
        let length = 0;
        let chars = JS_GetStringCharsAndLength(cx, jsstr, ptr::to_unsafe_ptr(&length));
        if chars.is_null() {
            return Err(());
        }
        for (i, value) in values.iter().enumerate() {
            if value.length != length as uint {
                loop;
            }
            let mut equal = true;
            for j in range(0, length as int) {
                if value.value[j] as u16 != *chars.offset(j) {
                    equal = false;
                    break;
                }
            };

            if equal {
                return Ok(i);
            }
        }

        return Err(()); //XXX pass in behaviour for value not found
    }
}

pub fn HasPropertyOnPrototype(cx: *JSContext, proxy: *JSObject, id: jsid) -> bool {
    //  MOZ_ASSERT(js::IsProxy(proxy) && js::GetProxyHandler(proxy) == handler);
    let mut found = false;
    return !GetPropertyOnPrototype(cx, proxy, id, &mut found, ptr::null()) || found;
}<|MERGE_RESOLUTION|>--- conflicted
+++ resolved
@@ -257,117 +257,6 @@
     }
 }
 
-<<<<<<< HEAD
-pub fn prototype_jsclass(name: ~str) -> @fn(compartment: @mut Compartment) -> JSClass {
-    let name = Cell::new(name);
-    let f: @fn(@mut Compartment) -> JSClass = |compartment: @mut Compartment| {
-        let name = name.take();
-        #[fixed_stack_segment]
-        fn just_effin_do_it(name: ~str, compartment: @mut Compartment) -> JSClass {
-            unsafe {
-                JSClass {
-                    name: compartment.add_name(name.to_owned()),
-                    flags: 0,
-                    addProperty: GetJSClassHookStubPointer(PROPERTY_STUB) as JSPropertyOp,
-                    delProperty: GetJSClassHookStubPointer(PROPERTY_STUB) as JSPropertyOp,
-                    getProperty: GetJSClassHookStubPointer(PROPERTY_STUB) as JSPropertyOp,
-                    setProperty: GetJSClassHookStubPointer(STRICT_PROPERTY_STUB) as JSStrictPropertyOp,
-                    enumerate: GetJSClassHookStubPointer(ENUMERATE_STUB) as JSEnumerateOp,
-                    resolve: GetJSClassHookStubPointer(RESOLVE_STUB) as JSResolveOp,
-                    convert: GetJSClassHookStubPointer(CONVERT_STUB) as JSConvertOp,
-                    finalize: None,
-                    checkAccess: None,
-                    call: None,
-                    hasInstance: Some(has_instance),
-                    construct: None,
-                    trace: None,
-                    reserved: (null(), null(), null(), null(), null(),  // 05
-                               null(), null(), null(), null(), null(),  // 10
-                               null(), null(), null(), null(), null(),  // 15
-                               null(), null(), null(), null(), null(),  // 20
-                               null(), null(), null(), null(), null(),  // 25
-                               null(), null(), null(), null(), null(),  // 30
-                               null(), null(), null(), null(), null(),  // 35
-                               null(), null(), null(), null(), null())  // 40
-                }
-            }
-        }
-
-        just_effin_do_it(name, compartment)
-    };
-    return f;
-}
-
-pub fn instance_jsclass(name: ~str, finalize: extern "C" fn(*JSFreeOp, *JSObject),
-                        trace: extern "C" fn(*mut JSTracer, *JSObject))
-                     -> @fn(compartment: @mut Compartment) -> JSClass {
-    let name = Cell::new(name);
-    let f: @fn(@mut Compartment) -> JSClass = |compartment: @mut Compartment| {
-        let name = name.take();
-        #[fixed_stack_segment]
-        fn just_effin_do_it(name: ~str, finalize: extern "C" fn(*JSFreeOp, *JSObject),
-                            trace: extern "C" fn(*mut JSTracer, *JSObject),
-                            compartment: @mut Compartment) -> JSClass {
-            unsafe {
-                JSClass {
-                    name: compartment.add_name(name.to_owned()),
-                    flags: JSCLASS_HAS_RESERVED_SLOTS(1) | js::JSCLASS_IS_DOMJSCLASS,
-                    addProperty: GetJSClassHookStubPointer(PROPERTY_STUB) as JSPropertyOp,
-                    delProperty: GetJSClassHookStubPointer(PROPERTY_STUB) as JSPropertyOp,
-                    getProperty: GetJSClassHookStubPointer(PROPERTY_STUB) as JSPropertyOp,
-                    setProperty: GetJSClassHookStubPointer(STRICT_PROPERTY_STUB) as JSStrictPropertyOp,
-                    enumerate: GetJSClassHookStubPointer(ENUMERATE_STUB) as JSEnumerateOp,
-                    resolve: GetJSClassHookStubPointer(RESOLVE_STUB) as JSResolveOp,
-                    convert: GetJSClassHookStubPointer(CONVERT_STUB) as JSConvertOp,
-                    finalize: Some(finalize),
-                    checkAccess: None,
-                    call: None,
-                    hasInstance: Some(has_instance),
-                    construct: None,
-                    trace: Some(trace),
-                    reserved: (null(), null(), null(), null(), null(),  // 05
-                               null(), null(), null(), null(), null(),  // 10
-                               null(), null(), null(), null(), null(),  // 15
-                               null(), null(), null(), null(), null(),  // 20
-                               null(), null(), null(), null(), null(),  // 25
-                               null(), null(), null(), null(), null(),  // 30
-                               null(), null(), null(), null(), null(),  // 35
-                               null(), null(), null(), null(), null())  // 40
-                }
-            }
-        }
-
-        just_effin_do_it(name, finalize, trace, compartment)
-    };
-    return f;
-}
-
-#[fixed_stack_segment]
-pub fn define_empty_prototype(name: ~str, proto: Option<~str>, compartment: @mut Compartment)
-    -> js::rust::jsobj {
-    compartment.register_class(prototype_jsclass(name.to_owned()));
-
-    //TODO error checking
-    let obj = (
-        match proto {
-            Some(s) => compartment.new_object_with_proto(name.to_owned(),
-                                                         s, 
-                                                         compartment.global_obj.ptr),
-            None => compartment.new_object(name.to_owned(), null(), compartment.global_obj.ptr)
-        }).unwrap();
-
-    unsafe {
-        compartment.define_property(name.to_owned(), RUST_OBJECT_TO_JSVAL(obj.ptr),
-                                    GetJSClassHookStubPointer(PROPERTY_STUB) as JSPropertyOp,
-                                    GetJSClassHookStubPointer(STRICT_PROPERTY_STUB) as JSStrictPropertyOp,
-                                    JSPROP_ENUMERATE);
-        compartment.stash_global_proto(name, obj);
-        return obj;
-    }
-}
-
-=======
->>>>>>> f89cbef1
 // We use slot 0 for holding the raw object.  This is safe for both
 // globals and non-globals.
 pub static DOM_OBJECT_SLOT: uint = 0;
