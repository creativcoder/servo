--- conflicted
+++ resolved
@@ -20,9 +20,6 @@
 use newcss::values::{CSSTextAlignCenter, CSSTextAlignJustify, CSSTextAlignLeft};
 use newcss::values::{CSSTextAlignRight, CSSTextDecoration, CSSTextDecorationUnderline};
 use script::dom::node::{AbstractNode, LayoutView};
-use newcss::values::{CSSTextAlignRight};
-use newcss::values::CSSTextDecorationUnderline;
-use newcss::values::CSSTextDecoration;
 use newcss::units::{Em, Px, Pt};
 use newcss::values::{CSSLineHeightNormal, CSSLineHeightNumber, CSSLineHeightLength, CSSLineHeightPercentage};
 
@@ -295,19 +292,11 @@
                     let fontgroup = ctx.font_ctx.get_resolved_font_for_style(&font_style);
                     let run = @fontgroup.create_textrun(transformed_text, underline);
 
-<<<<<<< HEAD
                 debug!("TextRunScanner: pushing single text box in range: %?", self.clump);
                 let new_box = do old_box.with_base |old_box_base| {
                     let range = Range::new(0, run.char_len());
                     @mut adapt_textbox_with_range(*old_box_base, run, range)
                 };
-=======
-                    debug!("TextRunScanner: pushing single text box in range: %?", self.clump);
-                    let new_box = do old_box.with_imm_base |old_box_base| {
-                        let range = Range::new(0, run.char_len());
-                        @mut adapt_textbox_with_range(*old_box_base, run, range)
-                    };
->>>>>>> 9d7f78ac
 
                     out_boxes.push(TextRenderBoxClass(new_box));
                 }
@@ -808,7 +797,8 @@
                         let text_bounds = run.metrics_for_range(range).bounding_box;
                         let em_size = text_bounds.size.height;
                         let line_height = match cur_box.line_height() {
-                            CSSLineHeightNormal => em_size.scale_by(1.14f),
+                            // use the font's leading for normal
+                            CSSLineHeightNormal => text_box.run.font.metrics.leading,
                             CSSLineHeightNumber(l) => em_size.scale_by(l),
                             CSSLineHeightLength(Em(l)) => em_size.scale_by(l),
                             CSSLineHeightLength(Px(l)) => Au::from_frac_px(l),
@@ -822,7 +812,7 @@
                         // and the vertical-align value.
                         if line_height > linebox_height {
                             linebox_height = line_height;
-                            // Offset from the top of the linebox
+                            // Offset from the top of the linebox is 1/2 of the leading + ascent
                             baseline_offset = text_box.run.font.metrics.ascent +
                                     (linebox_height - em_size).scale_by(0.5f);
                         }
@@ -866,7 +856,6 @@
                 };
 
                 do cur_box.with_mut_base |base| {
-                    let height = base.position.size.height;
                     base.position.origin.y = offset + cur_y;
                 }
             }
